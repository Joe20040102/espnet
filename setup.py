#!/usr/bin/env python3
from distutils.version import LooseVersion
import os
import pip
from setuptools import find_packages
from setuptools import setup
import sys


if LooseVersion(sys.version) < LooseVersion('3.6'):
    raise RuntimeError(
        'ESPnet requires Python>=3.6, '
        'but your Python is {}'.format(sys.version))
if LooseVersion(pip.__version__) < LooseVersion('19'):
    raise RuntimeError(
        'pip>=19.0.0 is required, but your pip is {}. '
        'Try again after "pip install -U pip"'.format(pip.__version__))

requirements = {
    'install': [
        # 'torch==1.0.1',  # Installation from anaconda is recommended for PyTorch
        'chainer==6.0.0',
        # 'cupy==6.0.0',  # Do not install cupy as default
        'setuptools>=38.5.1',
        'scipy>=1.3.0',
        'librosa>=0.7.0',
        'soundfile>=0.10.2',
        'inflect>=1.0.0',
        'unidecode>=1.0.22',
        'editdistance==0.5.2',
        'h5py==2.9.0',
        'tensorboardX>=1.8',
        'pillow>=6.1.0',
        'nara_wpe>=0.0.5',
        'museval>=0.2.1',
        'pystoi>=0.2.2',
        'kaldiio>=2.13.8',
        'matplotlib>=3.1.0',
        'funcsigs>=1.0.2',  # A backport of inspect.signature for python2
        'configargparse>=0.14.0',
        'PyYAML>=5.1.2',
        'sentencepiece>=0.1.82',
        'pysptk>=0.1.17',
<<<<<<< HEAD
        'nltk>=3.4.5',
=======
        'nnmnkwii',
        'jaconv',
>>>>>>> 2b14d3b0
        'torch_complex@git+https://github.com/kamo-naoyuki/pytorch_complex.git',
        'pytorch_wpe@git+https://github.com/nttcslab-sp/dnn_wpe.git',
    ],
    'setup': [
        'numpy',
        'pytest-runner'
    ],
    'test': [
        'pytest>=3.3.0',
        'pytest-pythonpath>=0.7.3',
        'pytest-cov>=2.7.1',
        'hacking>=1.1.0',
        'mock>=2.0.0',
        'autopep8>=1.3.3',
        'jsondiff>=1.2.0',
        'flake8>=3.7.8',
        'flake8-docstrings>=1.3.1'
    ],
    'doc': [
        'Sphinx==2.1.2',
        'sphinx-rtd-theme>=0.2.4',
        'sphinx-argparse>=0.2.5',
        'commonmark==0.8.1',
        'recommonmark>=0.4.0',
        'travis-sphinx>=2.0.1',
        'nbsphinx>=0.4.2'
    ]}
install_requires = requirements['install']
setup_requires = requirements['setup']
tests_require = requirements['test']
extras_require = {k: v for k, v in requirements.items()
                  if k not in ['install', 'setup']}

dirname = os.path.dirname(__file__)
setup(name='espnet',
      version='0.5.3',
      url='http://github.com/espnet/espnet',
      author='Shinji Watanabe',
      author_email='shinjiw@ieee.org',
      description='ESPnet: end-to-end speech processing toolkit',
      long_description=open(os.path.join(dirname, 'README.md'),
                            encoding='utf-8').read(),
      license='Apache Software License',
      packages=find_packages(include=['espnet*']),
      # #448: "scripts" is inconvenient for developping because they are copied
      # scripts=get_all_scripts('espnet/bin'),
      install_requires=install_requires,
      setup_requires=setup_requires,
      tests_require=tests_require,
      extras_require=extras_require,
      classifiers=[
          'Programming Language :: Python',
          'Programming Language :: Python :: 2.7',
          'Programming Language :: Python :: 3',
          'Development Status :: 5 - Production/Stable',
          'Intended Audience :: Science/Research',
          'Operating System :: POSIX :: Linux',
          'License :: OSI Approved :: Apache Software License',
          'Topic :: Software Development :: Libraries :: Python Modules'],
      )<|MERGE_RESOLUTION|>--- conflicted
+++ resolved
@@ -41,12 +41,9 @@
         'PyYAML>=5.1.2',
         'sentencepiece>=0.1.82',
         'pysptk>=0.1.17',
-<<<<<<< HEAD
         'nltk>=3.4.5',
-=======
         'nnmnkwii',
         'jaconv',
->>>>>>> 2b14d3b0
         'torch_complex@git+https://github.com/kamo-naoyuki/pytorch_complex.git',
         'pytorch_wpe@git+https://github.com/nttcslab-sp/dnn_wpe.git',
     ],
