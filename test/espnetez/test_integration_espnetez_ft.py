--- conflicted
+++ resolved
@@ -218,13 +218,9 @@
     elif args.task == "st":
         data_info["text"] = ["text.lc.rm.en", "text"]
         data_info["src_text"] = ["text", "text"]
-<<<<<<< HEAD
         src_file = args.data_path / "en_en_token_list/src_bpe_unigram30"
         finetune_config['bpemodel'] = str(src_file / "bpe.model")
     
-=======
-
->>>>>>> 32f28a78
     elif args.task == "mt":
         data_info.pop("speech")
         data_info["src_text"] = ["text.ts.mfcc_km10", "text"]
