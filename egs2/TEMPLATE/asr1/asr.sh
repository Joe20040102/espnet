--- conflicted
+++ resolved
@@ -706,19 +706,14 @@
                 "${data_feats}/${dset}"
         done
 
-<<<<<<< HEAD
         # Do any additional local data post-processing here
         local/data.sh ${post_process_local_data_opts} --data_tags ${auxiliary_data_tags} --asr_data_dir "${data_feats}/${train_set}"
 
-        # shellcheck disable=SC2002
-        cat ${lm_train_text} | awk ' { if( NF != 1 ) print $0; } ' > "${data_feats}/lm_train.txt"
-=======
         # shellcheck disable=SC2002,SC2068,SC2005
         for lm_txt in ${lm_train_text[@]}; do
             suffix=$(echo "$(basename ${lm_txt})" | sed 's/text//')
             <${lm_txt} awk -v suffix=${suffix} ' { if( NF != 1 ) {$1=$1 suffix; print $0; }} '
         done > "${data_feats}/lm_train.txt"
->>>>>>> 1ab1e7c3
     fi
 
 
@@ -1183,8 +1178,6 @@
         else
             _opts+="--train_data_path_and_name_and_type ${_asr_train_dir}/${_scp},speech,${_type} "
             _opts+="--train_shape_file ${asr_stats_dir}/train/speech_shape "
-<<<<<<< HEAD
-            _opts+="--train_shape_file ${asr_stats_dir}/train/text_shape.${token_type} "
 
             if [ -z $post_process_local_data_opts ]; then
                 _opts+="--allow_variable_data_keys True "
@@ -1192,14 +1185,12 @@
                      _opts+="--train_data_path_and_name_and_type ${_asr_train_dir}/${aux_dset},text,text "
                 done
             fi
-=======
             # shellcheck disable=SC2068
             for i in ${!ref_text_names[@]}; do
                 _opts+="--fold_length ${asr_text_fold_length} "
                 _opts+="--train_data_path_and_name_and_type ${_asr_train_dir}/${ref_text_files[$i]},${ref_text_names[$i]},text "
                 _opts+="--train_shape_file ${asr_stats_dir}/train/${ref_text_names[$i]}_shape.${token_type} "
             done
->>>>>>> 1ab1e7c3
         fi
 
         # shellcheck disable=SC2068
