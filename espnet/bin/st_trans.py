--- conflicted
+++ resolved
@@ -109,27 +109,6 @@
         default=0.0,
         help="Input length ratio to obtain min output length",
     )
-<<<<<<< HEAD
-    # rnnlm related
-    parser.add_argument(
-        "--rnnlm", type=str, default=None, help="RNNLM model file to read"
-    )
-    parser.add_argument(
-        "--rnnlm-conf", type=str, default=None, help="RNNLM model config file to read"
-    )
-    parser.add_argument(
-        "--word-rnnlm", type=str, default=None, help="Word RNNLM model file to read"
-    )
-    parser.add_argument(
-        "--word-rnnlm-conf",
-        type=str,
-        default=None,
-        help="Word RNNLM model config file to read",
-    )
-    parser.add_argument("--word-dict", type=str, default=None, help="Word list to read")
-    parser.add_argument("--lm-weight", type=float, default=0.1, help="RNNLM weight")
-=======
->>>>>>> 36b62ae4
     # multilingual related
     parser.add_argument(
         "--tgt-lang",
@@ -184,17 +163,6 @@
     random.seed(args.seed)
     np.random.seed(args.seed)
     logging.info("set random seed = %d" % args.seed)
-<<<<<<< HEAD
-
-    # validate rnn options
-    if args.rnnlm is not None and args.word_rnnlm is not None:
-        logging.error(
-            "It seems that both --rnnlm and --word-rnnlm are specified. "
-            "Please use either option."
-        )
-        sys.exit(1)
-=======
->>>>>>> 36b62ae4
 
     # trans
     logging.info("backend = " + args.backend)
