--- conflicted
+++ resolved
@@ -1,16 +1,12 @@
 # ESPnet document generation
 
-## Install related packages
+## Install
 
 We use [travis-sphinx](https://github.com/Syntaf/travis-sphinx) to generate & deploy HTML documentation.
 
 ```sh
-<<<<<<< HEAD
-$ pip install -r requirements.txt
-=======
 $ cd <espnet_root>
 $ pip install -r doc/requirements.txt
->>>>>>> 09654fdb
 ```
 
 ## Generate HTML
@@ -24,43 +20,15 @@
 
 `index.html` will be created at `doc/_build/html/index.html`
 
-<<<<<<< HEAD
-## Publish
-
-```sh
-# <fork>: your fork repository
-
-# better to make new clone
-# (you don't need to do the following everytime)
-$ git clone <fork> espnet_doc
-$ cd espnet_doc
-$ git remote add upstream https://github.com/espnet/espnet.git
-
-# get changes from upstream master
-$ git fetch upstream
-$ git merge upstream/master
-=======
-
 or using travis-sphinx
 
 ```sh
 $ cd <espnet_root>
 $ travis-sphinx build --source=doc --nowarn
 ```
->>>>>>> 09654fdb
 
 `index.html` will be created at `doc/build/index.html`
 
-<<<<<<< HEAD
-# upload html to github.io
-$ cd ../
-$ git checkout gh-pages
-$ cp -r doc/_build/html/* .
-$ git add *.html *.js *.inv _sources _static apis
-$ git commit 
-$ git push <origin> gh-pages
-=======
 ## Deploy
->>>>>>> 09654fdb
 
 When your PR is merged into `master` branch, our [Travis-CI](https://github.com/espnet/espnet/blob/master/.travis.yml) will automatically deploy your sphinx html into https://espnet.github.io/espnet/ by `travis-sphinx deploy`.