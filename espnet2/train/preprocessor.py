--- conflicted
+++ resolved
@@ -1499,7 +1499,6 @@
         self,
         data: Dict[np.ndarray, str],
     ):
-<<<<<<< HEAD
         if self.train:
             audio = data["speech"]
 
@@ -1548,30 +1547,6 @@
 
             data["speech"] = audios
             data["speech2"] = audios2
-=======
-        audio = data["speech"]
-
-        # duplicate if utt is shorter than minimum required duration
-        if len(audio) < self.target_duration:
-            shortage = self.target_duration - len(audio) + 1
-            audio = np.pad(audio, (0, shortage), "wrap")
-
-        if self.train:
-            startframe = np.array(
-                [np.int64(random.random() * (len(audio) - self.target_duration))]
-            )
-        else:
-            startframe = np.linspace(
-                0, len(audio) - self.target_duration, num=self.num_eval
-            )
-
-        audios = []
-        for frame in startframe:
-            audios.append(audio[int(frame) : int(frame) + self.target_duration])
-        audios = np.stack(audios, axis=0)
-
-        data["speech"] = np.squeeze(audios)
->>>>>>> 8f60d8c5
 
         return data
 
@@ -1581,17 +1556,8 @@
         """
         Make speaker labels into integers
         """
-<<<<<<< HEAD
-        if self.train:
-            int_label = self.spk2label[data["spk_labels"]]
-            data["spk_labels"] = np.asarray([int_label], dtype=np.int64)
-
-        else:
-            data["spk_labels"] = np.asarray([int(data["spk_labels"])])
-=======
         int_label = self.spk2label[data["spk_labels"]]
         data["spk_labels"] = np.asarray([int_label], dtype=np.int64)
->>>>>>> 8f60d8c5
 
         return data
 
